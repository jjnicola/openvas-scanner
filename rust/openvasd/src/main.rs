--- conflicted
+++ resolved
@@ -2,30 +2,16 @@
 //
 // SPDX-License-Identifier: GPL-2.0-or-later
 
-<<<<<<< HEAD
 use ::notus::{loader::json::JSONAdvisoryLoader, notus::Notus};
-use notus::NotusWrapper;
-
-mod config;
-mod controller;
-mod crypt;
-mod feed;
-mod notus;
-mod request;
-mod response;
-mod scan;
-mod storage;
-mod tls;
-
-pub async fn run<'a, DB>(
-=======
 use controller::ClientGossiper;
 use futures_util::ready;
+use notus::NotusWrapper;
 
 pub mod config;
 pub mod controller;
 pub mod crypt;
 pub mod feed;
+pub mod notus;
 pub mod request;
 pub mod response;
 pub mod scan;
@@ -114,7 +100,6 @@
 }
 
 fn create_context<DB>(
->>>>>>> 6af3aab2
     db: DB,
     config: &config::Config,
 ) -> controller::Context<scan::OSPDWrapper, DB> {
@@ -125,7 +110,6 @@
         config.feed.check_interval,
         config.feed.signature_check,
     );
-<<<<<<< HEAD
     let mut ctx_builder = controller::ContextBuilder::new();
 
     // TODO: Configure Notus for Context
@@ -137,10 +121,7 @@
         Err(e) => tracing::warn!("Notus Scanner disabled: {e}"),
     }
 
-    let ctx = ctx_builder
-=======
-    controller::ContextBuilder::new()
->>>>>>> 6af3aab2
+    ctx_builder
         .result_config(rc)
         .feed_config(fc)
         .scanner(scanner)
