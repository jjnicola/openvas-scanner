--- conflicted
+++ resolved
@@ -13,11 +13,7 @@
     packages::Package,
 };
 
-<<<<<<< HEAD
-#[derive(Debug, Clone)]
-=======
 #[derive(Debug)]
->>>>>>> 33d9c248
 pub struct Notus<L>
 where
     L: AdvisoriesLoader,
