--- conflicted
+++ resolved
@@ -1,12 +1,10 @@
-<<<<<<< HEAD
 // SPDX-FileCopyrightText: 2023 Greenbone AG
 //
 // SPDX-License-Identifier: GPL-2.0-or-later
-=======
+
 pub mod deb;
 pub mod ebuild;
 pub mod rpm;
->>>>>>> f14b37f6
 
 use std::cmp::{max, Ordering};
 
