pub mod ebuild;

use std::cmp::{max, Ordering};

use regex::RegexBuilder;

#[derive(PartialEq, Debug)]
/// This struct represents a package Version string. It is used to compare Package Versions to
/// determine, which of the Versions is newer than the other. For the comparison it uses the
/// following algorithm:
///
/// The strings are compared from left to right.
///
/// First the initial part of each string consisting entirely of non-digit characters is determined.
/// These two parts (one of which may be empty) are compared lexically. If a difference is found it
/// is returned. The lexical comparison is a comparison of ASCII values modified so that all the
/// letters sort earlier than all the non-letters and so that a tilde sorts before anything, even
/// the end of a part. For example, the following parts are in sorted order from earliest to latest:
/// ~~, ~~a, ~, the empty part, a.
///
/// Then the initial part of the remainder of each string which consists entirely of digit
/// characters is determined. The numerical values of these two parts are compared, and any
/// difference found is returned as the result of the comparison. For these purposes an empty string
/// (which can only occur at the end of one or both version strings being compared) counts as zero.
///
/// These two steps (comparing and removing initial non-digit strings and initial digit strings) are
/// repeated until a difference is found or both strings are exhausted.
<<<<<<< HEAD
pub struct PackageVersion<'a>(&'a str);

impl<'a> PackageVersion<'a> {
    fn new(item: &'a str) -> Self {
        Self(item)
    }
}
=======
pub struct PackageVersion<'a>(pub &'a str);
>>>>>>> 84d27485

impl<'a> PartialOrd for PackageVersion<'a> {
    fn partial_cmp(&self, other: &Self) -> Option<Ordering> {
        // Check if both strings are equal
        if self.0 == other.0 {
            return Some(Ordering::Equal);
        }

        // Generate Regex to split versions into parts
        let re = RegexBuilder::new(r"(\d+|.)").build().unwrap();

        // Split both version into its parts
        let a_parts: Vec<&str> = re.find_iter(self.0).map(|m| m.as_str()).collect();
        let b_parts: Vec<&str> = re.find_iter(other.0).map(|m| m.as_str()).collect();

        // Iterate through parts
        for i in 0..max(a_parts.len(), b_parts.len()) {
            // get current part of a, when not at the end
            let a_part = match i < a_parts.len() {
                true => a_parts[i],
                false => {
                    // "~" is sorted before everything, even the end of a string
                    if b_parts[i] == "~" {
                        return Some(Ordering::Greater);
                    } else {
                        return Some(Ordering::Less);
                    }
                }
            };

            // get current part of b, when not at the end
            let b_part = match i < b_parts.len() {
                true => b_parts[i],
                false => {
                    // "~" is sorted before everything, even the end of a string
                    if a_parts[i] == "~" {
                        return Some(Ordering::Less);
                    } else {
                        return Some(Ordering::Greater);
                    }
                }
            };

            // if the current part is the same, go to the next part
            if a_part == b_part {
                continue;
            }

            // check if parts are numbers
            match (a_part.parse::<u32>(), b_part.parse::<u32>()) {
                (Ok(a), Ok(b)) => return a.partial_cmp(&b),
                (Ok(_), _) => return Some(Ordering::Greater),
                (_, Ok(_)) => return Some(Ordering::Less),
                _ => (),
            }

            // check if parts are alphabetic
            match (
                a_part.chars().all(char::is_alphabetic),
                b_part.chars().all(char::is_alphabetic),
            ) {
                (true, true) => return a_part.to_lowercase().partial_cmp(&b_part.to_lowercase()),
                (true, false) => {
                    // "~" is sorted before everything, even the end of a string
                    if b_part == "~" {
                        return Some(Ordering::Greater);
                    } else {
                        return Some(Ordering::Less);
                    }
                }
                (false, true) => {
                    // "~" is sorted before everything, even the end of a string
                    if a_part == "~" {
                        return Some(Ordering::Less);
                    } else {
                        return Some(Ordering::Greater);
                    }
                }
                _ => {
                    // "~" is sorted before everything, even the end of a string
                    if a_part != "~" && a_part > b_part || b_part == "~" {
                        return Some(Ordering::Greater);
                    } else {
                        return Some(Ordering::Less);
                    }
                }
            }
        }
        None
    }
}<|MERGE_RESOLUTION|>--- conflicted
+++ resolved
@@ -25,17 +25,13 @@
 ///
 /// These two steps (comparing and removing initial non-digit strings and initial digit strings) are
 /// repeated until a difference is found or both strings are exhausted.
-<<<<<<< HEAD
-pub struct PackageVersion<'a>(&'a str);
+pub struct PackageVersion<'a>(pub &'a str);
 
 impl<'a> PackageVersion<'a> {
     fn new(item: &'a str) -> Self {
         Self(item)
     }
 }
-=======
-pub struct PackageVersion<'a>(pub &'a str);
->>>>>>> 84d27485
 
 impl<'a> PartialOrd for PackageVersion<'a> {
     fn partial_cmp(&self, other: &Self) -> Option<Ordering> {
